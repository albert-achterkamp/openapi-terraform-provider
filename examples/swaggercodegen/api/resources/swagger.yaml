swagger: "2.0"

info:
  description: "This service provider allows the creation of fake 'cdns' and 'lbs' resources"
  version: "1.0.0"
  title: "Dummy Service Provider generated using 'swaggercodegen' that has two resources 'cdns' and 'lbs' which are terraform compliant"
  contact:
    email: "apiteam@serviceprovider.io"
#host: "localhost:8443" If host is not specified, it is assumed to be the same host where the API documentation is being served.
#basePath: ""
tags:
- name: "cdn"
  description: "Operations about cdns"
  externalDocs:
    description: "Find out more about cdn api"
    url: "https://github.com/dikhan/terraform-provider-openapi/tree/master/examples/swaggercodegen"
schemes:
- "http"
- "https"

consumes:
- "application/json"
produces:
- "application/json"

security:
  - apikey_auth: []

paths:
  /swagger.json:
    get:
      summary: "Api discovery endpoint"
      operationId: "ApiDiscovery"
      responses:
        200:
          description: "successful operation"
  /version:
    get:
      summary: "Get api version"
      operationId: "getVersion"
      responses:
        200:
          description: "successful operation"

  ######################
  #### CDN Resource ####
  ######################

  /v1/cdns:
    post:
<<<<<<< HEAD
      x-terraform-resource-host: localhost:8443
=======
      x-terraform-resource-name: "cdn"
>>>>>>> 79d7edb9
      tags:
      - "cdn"
      summary: "Create cdn"
      operationId: "ContentDeliveryNetworkCreateV1"
      parameters:
      - in: "body"
        name: "body"
        description: "Created CDN"
        required: true
        schema:
          $ref: "#/definitions/ContentDeliveryNetworkV1"
      - in: "header"
        x-terraform-header: x_request_id
        name: "X-Request-ID"
        type: "string"
        required: true
      responses:
        201:
          description: "successful operation"
          schema:
            $ref: "#/definitions/ContentDeliveryNetworkV1"
        default:
          description: "generic error response"
          schema:
            $ref: "#/definitions/Error"
      #security: For the sake of the example, this POST operation will use the global security schemes
      #  - apikey_auth: []
  /v1/cdns/{id}:
    get:
      tags:
      - "cdn"
      summary: "Get cdn by id"
      description: ""
      operationId: "ContentDeliveryNetworkGetV1"
      parameters:
      - name: "id"
        in: "path"
        description: "The cdn id that needs to be fetched."
        required: true
        type: "string"
      responses:
        200:
          description: "successful operation"
          schema:
            $ref: "#/definitions/ContentDeliveryNetworkV1"
        400:
          description: "Invalid cdn id supplied"
        404:
          description: "CDN not found"
      security:
        - apikey_auth: []
    put:
      tags:
      - "cdn"
      summary: "Updated cdn"
      operationId: "ContentDeliveryNetworkUpdateV1"
      parameters:
      - name: "id"
        in: "path"
        description: "cdn that needs to be updated"
        required: true
        type: "string"
      - in: "body"
        name: "body"
        description: "Updated cdn object"
        required: true
        schema:
          $ref: "#/definitions/ContentDeliveryNetworkV1"
      responses:
        200:
          description: "successful operation"
          schema:
            $ref: "#/definitions/ContentDeliveryNetworkV1"
        400:
          description: "Invalid cdn id supplied"
        404:
          description: "CDN not found"
      security:
        - apikey_auth: []
    delete:
      tags:
      - "cdn"
      summary: "Delete cdn"
      operationId: "ContentDeliveryNetworkDeleteV1"
      parameters:
      - name: "id"
        in: "path"
        description: "The cdn that needs to be deleted"
        required: true
        type: "string"
      responses:
        204:
          description: "successful operation, no content is returned"
        400:
          $ref: "#/responses/Unauthorized"
        404:
          $ref: "#/responses/NotFound"
      security:
        - apikey_auth: []

  ######################
  ##### LB Resource ####
  ######################

  /v1/lbs:
    post:
      tags:
      - "lb"
      summary: "Create lb v1"
      operationId: "LBCreateV1"
      parameters:
      - in: "body"
        name: "body"
        description: "LB v1 payload object to be posted as part of the POST request"
        required: true
        schema:
          $ref: "#/definitions/LBV1"
      x-terraform-resource-timeout: "30s"
      responses:
        202: # Accepted
          x-terraform-resource-poll-enabled: true # [type (bool)] - this flags the response as trully async. Some resources might be async too but may require manual intervention from operators to complete the creation workflow. This flag will be used by the OpenAPI Service provider to detect whether the polling mechanism should be used or not. The flags below will only be applicable if this one is present with value 'true'
          x-terraform-resource-poll-completed-statuses: "deployed" # [type (string)] - Comma separated values with the states that will considered this resource creation done/completed
          x-terraform-resource-poll-pending-statuses: "deploy_pending,deploy_in_progress" # [type (string)] - Comma separated values with the states that are "allowed" and will continue trying
          description: "this operation is asynchronous, to check the status of the deployment call GET operation and check the status field returned in the payload"
          schema:
            $ref: "#/definitions/LBV1"
        default:
          description: "generic error response"
          schema:
            $ref: "#/definitions/Error"
  /v1/lbs/{id}:
    get:
      tags:
      - "lb"
      summary: "Get lb v1 by id"
      description: ""
      operationId: "LBGetV1"
      parameters:
      - name: "id"
        in: "path"
        description: "The lb v1 id that needs to be fetched."
        required: true
        type: "string"
      responses:
        200:
          description: "successful operation"
          schema:
            $ref: "#/definitions/LBV1"
        400:
          description: "Invalid lb id supplied"
        404:
          description: "LB not found"
    put:
      tags:
      - "lb"
      summary: "Updated cdn"
      operationId: "LBUpdateV1"
      parameters:
      - name: "id"
        in: "path"
        description: "lb v1 that needs to be updated"
        required: true
        type: "string"
      - in: "body"
        name: "body"
        description: "Updated cdn object"
        required: true
        schema:
          $ref: "#/definitions/LBV1"
#      x-terraform-resource-timeout: "30s" If a given operation does not have the 'x-terraform-resource-timeout' extension; the resource operation timeout will default to 10m (10 minutes)
      responses:
        202: # Accepted
          x-terraform-resource-poll-enabled: true
          x-terraform-resource-poll-completed-statuses: "deployed"
          x-terraform-resource-poll-pending-statuses: "deploy_pending,deploy_in_progress"
          schema:
            $ref: "#/definitions/LBV1"
          description: "this operation is asynchronous, to check the status of the deployment call GET operation and check the status field returned in the payload"
        400:
          description: "Invalid lb id supplied"
        404:
          description: "LB v1 not found"
    delete:
      tags:
      - "lb"
      summary: "Delete lb v1"
      operationId: "LBDeleteV1"
      parameters:
      - name: "id"
        in: "path"
        description: "The lb v1 that needs to be deleted"
        required: true
        type: "string"
      responses:
        202:
          description: "LB v1 deletion"
          x-terraform-resource-poll-enabled: true
          #x-terraform-resource-poll-completed-statuses: "destroyed-crazy-nusts!!!" #This extension is not needed in DELETE operations and will be ignored if present. This is due to the fact that when the resource is destroyed, it is expected that http GET calls made by the polling mechanism will get a NotFound response status code back wit no payload whatsoever. And the OpenAPI Terraform provider will internally know how to handle this particular cases without this extension being present.
          x-terraform-resource-poll-pending-statuses: "delete_pending,delete_in_progress"
        400:
          $ref: "#/responses/Unauthorized"
        404:
          $ref: "#/responses/NotFound"

securityDefinitions:
  apikey_auth:
    type: "apiKey"
    name: "Authorization"
    in: "header"

definitions:
  ContentDeliveryNetworkV1:
    type: "object"
    required:
      - label
      - ips
      - hostnames
    properties:
      id:
        type: "string"
        readOnly: true # This property will not be considered when creating a new resource, however, it is expected to
                       # to be returned from the api, and will be saved as computed value in the terraform state file
      label:
        type: "string"
        x-terraform-immutable: true
      ips:
        type: "array"
        x-terraform-force-new: true # when this value changes terraform will force the creation of a new resource
        items:
          type: "string"
      hostnames:
        type: "array"
        items:
          type: "string"
      exampleInt: # this name is not terraform name compliant; the provider will do a translation on the fly to make it terraform name compliant - the result will be example_int
        type: integer
      exampleNumber:
        type: number
        x-terraform-field-name: betterExampleNumberFieldName  # overriding exampleNumber with a different name 'betterExampleNumberFieldName'; the preferred name is not terraform compliant either so the provider will perform the name conversion automatically when translating the name into the provider resource configuration and when saving the field into the state file
      example_boolean:
        type: boolean
  LBV1:
    type: "object"
    required:
      - name
      - backends
    properties:
      id:
        type: "string"
        readOnly: true # This property will not be considered when creating a new resource, however, it is expected to
                       # to be returned from the api, and will be saved as computed value in the terraform state file
      name:
        type: "string"
      backends:
        type: "array"
        items:
          type: "string"
      status:
        x-terraform-field-status: true # identifies the field that should be used as status for async operations. This is handy when the field name is not status but some other name the service provider might have chosen and enables the provider to identify the field as the status field that will be used to track progress for the async operations
        description: lb resource status
        type: string
        readOnly: true
        enum: # this is just for documentation purposes and to let the consumer know what statues should be expected
          - deploy_pending
          - deploy_in_progress
          - deploy_failed
          - deployed
          - delete_pending
          - delete_in_progress
          - delete_failed
          - deleted
      timeToProcess: # time that the resource will take to be processed in seconds
        type: integer
        default: 60 # it will take two minute to process the resource operation (POST/PUT/READ/DELETE)
      simulate_failure: # allows user to set it to true and force an error on the API when the given operation (POST/PUT/READ/DELETE) is being performed
        type: boolean

  # Schema for error response body
  Error:
    type: object
    required:
      - code
      - message
    properties:
      code:
        type: string
      message:
        type: string

# Descriptions of common responses
responses:
  NotFound:
    description: The specified resource was not found
    schema:
      $ref: "#/definitions/Error"
  Unauthorized:
    description: Unauthorized
    schema:
      $ref: "#/definitions/Error"<|MERGE_RESOLUTION|>--- conflicted
+++ resolved
@@ -48,11 +48,8 @@
 
   /v1/cdns:
     post:
-<<<<<<< HEAD
+      x-terraform-resource-name: "cdn"
       x-terraform-resource-host: localhost:8443
-=======
-      x-terraform-resource-name: "cdn"
->>>>>>> 79d7edb9
       tags:
       - "cdn"
       summary: "Create cdn"
